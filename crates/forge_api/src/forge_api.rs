use std::path::{Path, PathBuf};
use std::sync::Arc;

use anyhow::{Context, Result};
use forge_app::{
    AppConfig, AppConfigService, AuthService, ConversationService, EnvironmentService,
    FileDiscoveryService, ForgeApp, InitAuth, McpConfigManager, ProviderRegistry, ProviderService,
    Services, User, Walker, WorkflowService,
};
use forge_domain::*;
use forge_infra::ForgeInfra;
use forge_services::{CommandInfra, ForgeServices};
use forge_stream::MpscStream;

use crate::API;

pub struct ForgeAPI<S, F> {
    services: Arc<S>,
    infra: Arc<F>,
}

impl<A, F> ForgeAPI<A, F> {
    pub fn new(services: Arc<A>, infra: Arc<F>) -> Self {
        Self { services, infra }
    }
}

impl ForgeAPI<ForgeServices<ForgeInfra>, ForgeInfra> {
<<<<<<< HEAD
    pub fn init(restricted: bool, experimental_no_stdout_tool: bool) -> Self {
        let infra = Arc::new(ForgeInfra::new(restricted, experimental_no_stdout_tool));
=======
    pub fn init(restricted: bool, cwd: PathBuf) -> Self {
        let infra = Arc::new(ForgeInfra::new(restricted, cwd));
>>>>>>> e1868b9c
        let app = Arc::new(ForgeServices::new(infra.clone()));
        ForgeAPI::new(app, infra)
    }
}

#[async_trait::async_trait]
impl<A: Services, F: CommandInfra> API for ForgeAPI<A, F> {
    async fn discover(&self) -> Result<Vec<File>> {
        let environment = self.services.get_environment();
        let config = Walker::unlimited().cwd(environment.cwd);
        self.services.collect_files(config).await
    }

    async fn tools(&self) -> anyhow::Result<Vec<ToolDefinition>> {
        let forge_app = ForgeApp::new(self.services.clone());
        forge_app.list_tools().await
    }

    async fn models(&self) -> Result<Vec<Model>> {
        Ok(self
            .services
            .models(self.provider().await.context("User is not logged in")?)
            .await?)
    }

    async fn chat(
        &self,
        chat: ChatRequest,
    ) -> anyhow::Result<MpscStream<Result<ChatResponse, anyhow::Error>>> {
        // Create a ForgeApp instance and delegate the chat logic to it
        let forge_app = ForgeApp::new(self.services.clone());
        forge_app.chat(chat).await
    }

    async fn init_conversation<W: Into<Workflow> + Send + Sync>(
        &self,
        workflow: W,
    ) -> anyhow::Result<Conversation> {
        self.services.create_conversation(workflow.into()).await
    }

    async fn upsert_conversation(&self, conversation: Conversation) -> anyhow::Result<()> {
        self.services.upsert(conversation).await
    }

    async fn compact_conversation(
        &self,
        conversation_id: &ConversationId,
    ) -> anyhow::Result<CompactionResult> {
        let forge_app = ForgeApp::new(self.services.clone());
        forge_app.compact_conversation(conversation_id).await
    }

    fn environment(&self) -> Environment {
        self.services.get_environment().clone()
    }

    async fn read_workflow(&self, path: Option<&Path>) -> anyhow::Result<Workflow> {
        self.services.read_workflow(path).await
    }

    async fn read_merged(&self, path: Option<&Path>) -> anyhow::Result<Workflow> {
        self.services.read_merged(path).await
    }

    async fn write_workflow(&self, path: Option<&Path>, workflow: &Workflow) -> anyhow::Result<()> {
        self.services.write_workflow(path, workflow).await
    }

    async fn update_workflow<T>(&self, path: Option<&Path>, f: T) -> anyhow::Result<Workflow>
    where
        T: FnOnce(&mut Workflow) + Send,
    {
        self.services.update_workflow(path, f).await
    }

    async fn conversation(
        &self,
        conversation_id: &ConversationId,
    ) -> anyhow::Result<Option<Conversation>> {
        self.services.find(conversation_id).await
    }

    async fn execute_shell_command(
        &self,
        command: &str,
        working_dir: PathBuf,
    ) -> anyhow::Result<CommandOutput> {
        self.infra
            .execute_command(command.to_string(), working_dir)
            .await
    }
    async fn read_mcp_config(&self) -> Result<McpConfig> {
        self.services
            .read_mcp_config()
            .await
            .map_err(|e| anyhow::anyhow!(e))
    }

    async fn write_mcp_config(&self, scope: &Scope, config: &McpConfig) -> Result<()> {
        self.services
            .write_mcp_config(config, scope)
            .await
            .map_err(|e| anyhow::anyhow!(e))
    }

    async fn execute_shell_command_raw(
        &self,
        command: &str,
    ) -> anyhow::Result<std::process::ExitStatus> {
        let cwd = self.environment().cwd;
        self.infra.execute_command_raw(command, cwd).await
    }

    async fn init_login(&self) -> Result<InitAuth> {
        let forge_app = ForgeApp::new(self.services.clone());
        forge_app.init_auth().await
    }

    async fn login(&self, auth: &InitAuth) -> Result<()> {
        let forge_app = ForgeApp::new(self.services.clone());
        forge_app.login(auth).await
    }

    async fn logout(&self) -> Result<()> {
        let forge_app = ForgeApp::new(self.services.clone());
        forge_app.logout().await
    }
    async fn provider(&self) -> anyhow::Result<Provider> {
        self.services
            .get_provider(self.services.read_app_config().await.unwrap_or_default())
            .await
    }
    async fn app_config(&self) -> anyhow::Result<AppConfig> {
        self.services.read_app_config().await
    }

    async fn user_info(&self) -> Result<Option<User>> {
        let provider = self.provider().await?;
        if let Some(api_key) = provider.key() {
            let user_info = self.services.user_info(api_key).await?;
            return Ok(Some(user_info));
        }
        Ok(None)
    }
}<|MERGE_RESOLUTION|>--- conflicted
+++ resolved
@@ -26,13 +26,8 @@
 }
 
 impl ForgeAPI<ForgeServices<ForgeInfra>, ForgeInfra> {
-<<<<<<< HEAD
-    pub fn init(restricted: bool, experimental_no_stdout_tool: bool) -> Self {
-        let infra = Arc::new(ForgeInfra::new(restricted, experimental_no_stdout_tool));
-=======
-    pub fn init(restricted: bool, cwd: PathBuf) -> Self {
-        let infra = Arc::new(ForgeInfra::new(restricted, cwd));
->>>>>>> e1868b9c
+    pub fn init(restricted: bool, cwd: PathBuf, experimental_no_stdout_tool: bool) -> Self {
+        let infra = Arc::new(ForgeInfra::new(restricted, cwd, experimental_no_stdout_tool));
         let app = Arc::new(ForgeServices::new(infra.clone()));
         ForgeAPI::new(app, infra)
     }
