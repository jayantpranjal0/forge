--- conflicted
+++ resolved
@@ -4,13 +4,8 @@
 use anyhow::Context;
 use console::style;
 use forge_domain::{
-<<<<<<< HEAD
-    Agent, AgentInput, ToolCallFull, ToolDefinition, ToolName, ToolOutput, ToolResult, Tools,
+    Agent, AgentInput, ChatResponse, ToolCallFull, ToolDefinition, ToolName, ToolOutput, ToolResult, Tools,
     ToolsDiscriminants,
-=======
-    Agent, AgentInput, ChatResponse, ToolCallContext, ToolCallFull, ToolDefinition, ToolName,
-    ToolOutput, ToolResult, Tools, ToolsDiscriminants,
->>>>>>> e1868b9c
 };
 use strum::IntoEnumIterator;
 use tokio::time::timeout;
@@ -21,6 +16,7 @@
 use crate::tool_call_context::ToolCallContext;
 use crate::tool_executor::ToolExecutor;
 use crate::{McpService, Services};
+use crate::{WriteChannel};
 
 const TOOL_CALL_TIMEOUT: Duration = Duration::from_secs(300);
 
